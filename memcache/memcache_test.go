/*
Copyright 2011 Google Inc.

Licensed under the Apache License, Version 2.0 (the "License");
you may not use this file except in compliance with the License.
You may obtain a copy of the License at

     http://www.apache.org/licenses/LICENSE-2.0

Unless required by applicable law or agreed to in writing, software
distributed under the License is distributed on an "AS IS" BASIS,
WITHOUT WARRANTIES OR CONDITIONS OF ANY KIND, either express or implied.
See the License for the specific language governing permissions and
limitations under the License.
*/

// Package memcache provides a client for the memcached cache server.
package memcache

import (
<<<<<<< HEAD
	"bytes"
	"fmt"
	"github.com/stretchr/testify/assert"
=======
	"bufio"
	"fmt"
	"io"
	"io/ioutil"
>>>>>>> bc664df9
	"net"
	"os"
	"os/exec"
	"strings"
	"testing"
	"time"
)

const testServer = "localhost:11211"

func setup(t *testing.T) bool {
	c, err := net.Dial("tcp", testServer)
	if err != nil {
		t.Skipf("skipping test; no server running at %s", testServer)
	}
	_, err = c.Write([]byte("flush_all\r\n"))
	if err != nil {
		t.Skipf("skipping test; error writing to server at %s", testServer)
	}
	err = c.Close()
	if err != nil {
		t.Skipf("skipping test; error closing write to server at %s", testServer)
	}
	return true
}

func TestLocalhost(t *testing.T) {
	if !setup(t) {
		return
	}
	testWithClient(t, New(testServer))
}

func TestBinary(t *testing.T) {
	if !setup(t) {
		return
	}
	testBinary(t, New(testServer))
}

// Run the memcached binary as a child process and connect to its unix socket.
func TestUnixSocket(t *testing.T) {
	sock := fmt.Sprintf("/tmp/test-gomemcache-%d.sock", os.Getpid())
	cmd := exec.Command("memcached", "-s", sock)
	if err := cmd.Start(); err != nil {
		t.Skipf("skipping test; couldn't find memcached")
		return
	}

	// Wait a bit for the socket to appear.
	for i := 0; i < 10; i++ {
		if _, err := os.Stat(sock); err == nil {
			break
		}
		time.Sleep(time.Duration(25*i) * time.Millisecond)
	}

	testWithClient(t, New(sock))
	assert.NoError(t, cmd.Process.Kill())
	assert.Error(t, cmd.Wait())
}

func mustSetF(t *testing.T, c *Client) func(*Item) {
	return func(it *Item) {
		if err := c.Set(it); err != nil {
			t.Fatalf("failed to Set %#v: %v", *it, err)
		}
	}
}

func doSetGetAdd(t *testing.T, c *Client) {
	// Set
	foo := &Item{Key: "foo", Value: []byte("fooval"), Flags: 123}
	err := c.Set(foo)
	checkErr(t, err, "first set(foo): %v", err)
	err = c.Set(foo)
	checkErr(t, err, "second set(foo): %v", err)
	// Get
	it, err := c.Get("foo")
	checkErr(t, err, "get(foo): %v", err)
	if it.Key != "foo" {
		t.Errorf("get(foo) Key = %q, want foo", it.Key)
	}
	if string(it.Value) != "fooval" {
		t.Errorf("get(foo) Value = %q, want fooval", string(it.Value))
	}
	if it.Flags != 123 {
		t.Errorf("get(foo) Flags = %v, want 123", it.Flags)
	}
<<<<<<< HEAD
=======

	// Get and set a unicode key
	quxKey := "Hello_世界"
	qux := &Item{Key: quxKey, Value: []byte("hello world")}
	err = c.Set(qux)
	checkErr(err, "first set(Hello_世界): %v", err)
	it, err = c.Get(quxKey)
	checkErr(err, "get(Hello_世界): %v", err)
	if it.Key != quxKey {
		t.Errorf("get(Hello_世界) Key = %q, want Hello_世界", it.Key)
	}
	if string(it.Value) != "hello world" {
		t.Errorf("get(Hello_世界) Value = %q, want hello world", string(it.Value))
	}

	// Set malformed keys
	malFormed := &Item{Key: "foo bar", Value: []byte("foobarval")}
	err = c.Set(malFormed)
	if err != ErrMalformedKey {
		t.Errorf("set(foo bar) should return ErrMalformedKey instead of %v", err)
	}
	malFormed = &Item{Key: "foo" + string(0x7f), Value: []byte("foobarval")}
	err = c.Set(malFormed)
	if err != ErrMalformedKey {
		t.Errorf("set(foo<0x7f>) should return ErrMalformedKey instead of %v", err)
	}

>>>>>>> bc664df9
	// Add
	bar := &Item{Key: "bar", Value: []byte("barval")}
	err = c.Add(bar)
	checkErr(t, err, "first add(foo): %v", err)
	if err = c.Add(bar); err != ErrNotStored {
		t.Fatalf("second add(foo) want ErrNotStored, got %v", err)
	}
	// Replace
	baz := &Item{Key: "baz", Value: []byte("bazvalue")}
	if err = c.Replace(baz); err != ErrNotStored {
		t.Fatalf("expected replace(baz) to return ErrNotStored, got %v", err)
	}
	err = c.Replace(bar)
	checkErr(t, err, "replaced(foo): %v", err)
}

func doGetMultiDelete(t *testing.T, c *Client) {
	// GetMulti
	m, err := c.GetMulti([]string{"foo", "bar"})
	checkErr(t, err, "GetMulti: %v", err)
	if g, e := len(m), 2; g != e {
		t.Errorf("GetMulti: got len(map) = %d, want = %d", g, e)
	}
	if _, ok := m["foo"]; !ok {
		t.Fatalf("GetMulti: didn't get key 'foo'")
	}
	if _, ok := m["bar"]; !ok {
		t.Fatalf("GetMulti: didn't get key 'bar'")
	}
	if g, e := string(m["foo"].Value), "fooval"; g != e {
		t.Errorf("GetMulti: foo: got %q, want %q", g, e)
	}
	if g, e := string(m["bar"].Value), "barval"; g != e {
		t.Errorf("GetMulti: bar: got %q, want %q", g, e)
	}

	// Delete
	err = c.Delete("foo")
	checkErr(t, err, "Delete: %v", err)
	_, err = c.Get("foo")
	if err != ErrCacheMiss {
		t.Errorf("post-Delete want ErrCacheMiss, got %v", err)
	}

}

func doIncrDecr(t *testing.T, c *Client) {
	mustSet := mustSetF(t, c)
	// Incr/Decr
	mustSet(&Item{Key: "num", Value: []byte("42")})
	n, err := c.Increment("num", 8)
	checkErr(t, err, "Increment num + 8: %v", err)
	if n != 50 {
		t.Fatalf("Increment num + 8: want=50, got=%d", n)
	}
	n, err = c.Decrement("num", 49)
	checkErr(t, err, "Decrement: %v", err)
	if n != 1 {
		t.Fatalf("Decrement 49: want=1, got=%d", n)
	}
	err = c.Delete("num")
	checkErr(t, err, "delete num: %v", err)
	_, err = c.Increment("num", 1)
	if err != ErrCacheMiss {
		t.Fatalf("increment post-delete: want ErrCacheMiss, got %v", err)
	}
	mustSet(&Item{Key: "num", Value: []byte("not-numeric")})
	_, err = c.Increment("num", 1)
	if err == nil || !strings.Contains(err.Error(), "client error") {
		t.Fatalf("increment non-number: want client error, got %v", err)
	}
	// Test Delete All
	err = c.DeleteAll()
	checkErr(t, err, "DeleteAll: %v", err)
	_, err = c.Get("bar")
	if err != ErrCacheMiss {
		t.Errorf("post-DeleteAll want ErrCacheMiss, got %v", err)
	}
}
func checkErr(t *testing.T, err error, format string, args ...interface{}) {
	if err != nil {
		t.Fatalf(format, args...)
	}
}

func testWithClient(t *testing.T, c *Client) {
	doSetGetAdd(t, c)
	doGetMultiDelete(t, c)
	doIncrDecr(t, c)

	testTouchWithClient(t, c)

}

func testBinary(t *testing.T, c *Client) {
	testCases := []struct {
		key   string
		value []byte
		pass  bool
	}{
		{"can haz spaces", []byte("yay spaces"), true},
		{strings.Repeat("a", 251), []byte("nope"), false},
		{"nospaces", []byte("yaynospaces"), true},
		{"largepayload", bytes.Repeat([]byte{0xff}, 80000), true},
	}
	c.Binary = true
	c.Timeout = time.Second
	for _, tc := range testCases {
		i := &Item{Key: tc.key, Value: tc.value}
		err := c.Set(i)
		if tc.pass {
			assert.NoError(t, err)
			resp, err2 := c.Get(tc.key)
			assert.NoError(t, err2)
			assert.Equal(t, tc.value, resp.Value)
		} else {
			assert.Error(t, err)
		}
	}
	i := &Item{Key: "key", Value: []byte("value")}
	err := c.Add(i)
	assert.Equal(t, ErrUnsupported, err)
	_, err = c.GetMulti([]string{})
	assert.Equal(t, ErrUnsupported, err)
	err = c.Delete("key")
	assert.Equal(t, ErrUnsupported, err)
	err = c.DeleteAll()
	assert.Equal(t, ErrUnsupported, err)
	_, err = c.Increment("key", uint64(1))
	assert.Equal(t, ErrUnsupported, err)
	_, err = c.Decrement("key", uint64(1))
	assert.Equal(t, ErrUnsupported, err)
}

func testTouchWithClient(t *testing.T, c *Client) {
	if testing.Short() {
		t.Log("Skipping testing memcache Touch with testing in Short mode")
		return
	}

	mustSet := mustSetF(t, c)

	const secondsToExpiry = int32(2)

	// We will set foo and bar to expire in 2 seconds, then we'll keep touching
	// foo every second
	// After 3 seconds, we expect foo to be available, and bar to be expired
	foo := &Item{Key: "foo", Value: []byte("fooval"), Expiration: secondsToExpiry}
	bar := &Item{Key: "bar", Value: []byte("barval"), Expiration: secondsToExpiry}

	setTime := time.Now()
	mustSet(foo)
	mustSet(bar)

	for s := 0; s < 3; s++ {
		time.Sleep(time.Duration(1 * time.Second))
		err := c.Touch(foo.Key, secondsToExpiry)
		if nil != err {
			t.Errorf("error touching foo: %v", err.Error())
		}
	}

	_, err := c.Get("foo")
	if err != nil {
		if err == ErrCacheMiss {
			t.Fatalf("touching failed to keep item foo alive")
		} else {
			t.Fatalf("unexpected error retrieving foo after touching: %v", err.Error())
		}
	}

	_, err = c.Get("bar")
	if nil == err {
		t.Fatalf("item bar did not expire within %v seconds", time.Since(setTime).Seconds())
	} else {
		if err != ErrCacheMiss {
			t.Fatalf("unexpected error retrieving bar: %v", err.Error())
		}
	}
}

<<<<<<< HEAD
func TestConnectionClosing(t *testing.T) {
	ln, err := net.Listen("tcp", ":0")
	assert.NoError(t, err)
	go func() {
		for {
			conn, err := ln.Accept()
			assert.NoError(t, err)
			conn.Close()
		}
	}()
	c := New(ln.Addr().String())
	c.Binary = true
	err = c.Set(&Item{Key: "key", Value: []byte("value")})
	assert.Empty(t, c.freeconn)
	_, err = c.Get("key")
	assert.Empty(t, c.freeconn)
=======
func BenchmarkOnItem(b *testing.B) {
	fakeServer, err := net.Listen("tcp", "localhost:0")
	if err != nil {
		b.Fatal("Could not open fake server: ", err)
	}
	defer fakeServer.Close()
	go func() {
		for {
			if c, err := fakeServer.Accept(); err == nil {
				go func() { io.Copy(ioutil.Discard, c) }()
			} else {
				return
			}
		}
	}()

	addr := fakeServer.Addr()
	c := New(addr.String())
	if _, err := c.getConn(addr); err != nil {
		b.Fatal("failed to initialize connection to fake server")
	}

	item := Item{Key: "foo"}
	dummyFn := func(_ *Client, _ *bufio.ReadWriter, _ *Item) error { return nil }
	b.ResetTimer()
	for i := 0; i < b.N; i++ {
		c.onItem(&item, dummyFn)
	}
>>>>>>> bc664df9
}<|MERGE_RESOLUTION|>--- conflicted
+++ resolved
@@ -18,22 +18,16 @@
 package memcache
 
 import (
-<<<<<<< HEAD
 	"bytes"
 	"fmt"
-	"github.com/stretchr/testify/assert"
-=======
-	"bufio"
-	"fmt"
-	"io"
-	"io/ioutil"
->>>>>>> bc664df9
 	"net"
 	"os"
 	"os/exec"
 	"strings"
 	"testing"
 	"time"
+
+	"github.com/stretchr/testify/assert"
 )
 
 const testServer = "localhost:11211"
@@ -117,16 +111,14 @@
 	if it.Flags != 123 {
 		t.Errorf("get(foo) Flags = %v, want 123", it.Flags)
 	}
-<<<<<<< HEAD
-=======
 
 	// Get and set a unicode key
 	quxKey := "Hello_世界"
 	qux := &Item{Key: quxKey, Value: []byte("hello world")}
 	err = c.Set(qux)
-	checkErr(err, "first set(Hello_世界): %v", err)
+	checkErr(t, err, "first set(Hello_世界): %v", err)
 	it, err = c.Get(quxKey)
-	checkErr(err, "get(Hello_世界): %v", err)
+	checkErr(t, err, "get(Hello_世界): %v", err)
 	if it.Key != quxKey {
 		t.Errorf("get(Hello_世界) Key = %q, want Hello_世界", it.Key)
 	}
@@ -146,7 +138,6 @@
 		t.Errorf("set(foo<0x7f>) should return ErrMalformedKey instead of %v", err)
 	}
 
->>>>>>> bc664df9
 	// Add
 	bar := &Item{Key: "bar", Value: []byte("barval")}
 	err = c.Add(bar)
@@ -328,7 +319,6 @@
 	}
 }
 
-<<<<<<< HEAD
 func TestConnectionClosing(t *testing.T) {
 	ln, err := net.Listen("tcp", ":0")
 	assert.NoError(t, err)
@@ -345,34 +335,4 @@
 	assert.Empty(t, c.freeconn)
 	_, err = c.Get("key")
 	assert.Empty(t, c.freeconn)
-=======
-func BenchmarkOnItem(b *testing.B) {
-	fakeServer, err := net.Listen("tcp", "localhost:0")
-	if err != nil {
-		b.Fatal("Could not open fake server: ", err)
-	}
-	defer fakeServer.Close()
-	go func() {
-		for {
-			if c, err := fakeServer.Accept(); err == nil {
-				go func() { io.Copy(ioutil.Discard, c) }()
-			} else {
-				return
-			}
-		}
-	}()
-
-	addr := fakeServer.Addr()
-	c := New(addr.String())
-	if _, err := c.getConn(addr); err != nil {
-		b.Fatal("failed to initialize connection to fake server")
-	}
-
-	item := Item{Key: "foo"}
-	dummyFn := func(_ *Client, _ *bufio.ReadWriter, _ *Item) error { return nil }
-	b.ResetTimer()
-	for i := 0; i < b.N; i++ {
-		c.onItem(&item, dummyFn)
-	}
->>>>>>> bc664df9
 }